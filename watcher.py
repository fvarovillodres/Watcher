--- conflicted
+++ resolved
@@ -13,15 +13,7 @@
 import pyinotify
 import argparse, string
 import logging, time
-<<<<<<< HEAD
-import daemon
-try:
-    from daemon import pidlockfile
-except ImportError:
-    from daemon import pidfile as pidlockfile
-=======
 import daemon, lockfile
->>>>>>> 9c93c69b
 import re
 import subprocess
 import shlex
@@ -253,15 +245,10 @@
                     logger.info("Output was: '{0}'".format(output))
             else:
                 # async exec
-<<<<<<< HEAD
                 process = subprocess.Popen(args, stdout=self.outfile, stderr=subprocess.STDOUT)
                 logger.info("Executed child ({0}): '{1}'".format(process.pid, command))
                 processes.append( process )
-        except OSError, err:
-=======
-                subprocess.Popen(args, stdout=self.outfile, stderr=self.outfile)
         except OSError as err:
->>>>>>> 9c93c69b
             #print "Failed to run command '%s' %s" % (command, str(err))
             logger.info("Failed to run command '%s' %s" % (command, str(err)))
 
